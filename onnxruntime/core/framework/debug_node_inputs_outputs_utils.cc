// Copyright (c) Microsoft Corporation. All rights reserved.
// Licensed under the MIT License.

#ifdef DEBUG_NODE_INPUTS_OUTPUTS

#include "core/framework/debug_node_inputs_outputs_utils.h"

#include <iomanip>
#include <cctype>

#include "core/common/path_utils.h"
#include "core/framework/tensorprotoutils.h"
#include "core/platform/env.h"

namespace onnxruntime {
namespace utils {

namespace {

bool FilterNode(const NodeDumpOptions& dump_options, const Node& node) {
  auto match_pattern =
      [](const std::string& value, const std::string& delimited_patterns) {
        // match all if empty
        if (delimited_patterns.empty()) return true;

        // search for exact match against delimited patterns
        auto pattern_begin = delimited_patterns.begin();
        while (true) {
          const auto pattern_end = std::find(
              pattern_begin, delimited_patterns.end(), kFilterPatternDelimiter);

          if (std::equal(value.begin(), value.end(), pattern_begin, pattern_end)) return true;

          if (pattern_end == delimited_patterns.end()) break;

          pattern_begin = pattern_end + 1;
        }

        return false;
      };

  return match_pattern(node.Name(), dump_options.filter.name_pattern) &&
         match_pattern(node.OpType(), dump_options.filter.op_type_pattern);
}

std::ostream& operator<<(std::ostream& out, const BFloat16& value) {
  return out << value.ToFloat();
}

std::ostream& operator<<(std::ostream& out, const MLFloat16& value) {
  return out << static_cast<float>(value);
}

template <typename T>
void DumpTensorToStdOut(const Tensor& tensor) {
  const auto& shape = tensor.Shape();
  auto num_items = shape.Size();

  if (num_items == 0) {
    std::cout << "no data";
    return;
  }

  size_t num_dims = shape.NumDimensions();
  size_t num_rows = 1;
  if (num_dims > 1) {
    num_rows = static_cast<size_t>(shape[0]);
  }

  size_t row_size = num_items / num_rows;

  auto data = tensor.DataAsSpan<T>();

  auto print_val = [](const T& value) {
    if (std::is_floating_point<T>::value)
      std::cout << std::setprecision(8) << value;
    else
      std::cout << value;
  };

  for (size_t row = 0; row < num_rows; ++row) {
    print_val(data[row * row_size]);
    for (size_t i = 1; i < row_size; ++i) {
      std::cout << ", ";
      print_val(data[row * row_size + i]);
    }
    std::cout << "\n";
  }

  std::cout << std::endl;
}

PathString MakeTensorFileName(const std::string& tensor_name, const NodeDumpOptions& dump_options) {
  auto make_valid_name = [](std::string name) {
    std::replace_if(
        name.begin(), name.end(), [](char c) { return !std::isalnum(c); }, '_');
    return name;
  };

<<<<<<< HEAD
  return path_utils::MakePathString(make_valid_name(tensor_name) + dump_options.file_suffix, ".tensorproto");
=======
  return path_utils::MakePathString(make_valid_name(tensor_name), dump_options.file_suffix, ".tensorproto");
>>>>>>> 8856c259
}

void DumpTensorToFile(const Tensor& tensor, const std::string& tensor_name, const Path& file_path) {
  auto tensor_proto = utils::TensorToTensorProto(tensor, tensor_name);
  const PathString file_path_str = file_path.ToPathString();
  int output_fd;
  ORT_THROW_IF_ERROR(Env::Default().FileOpenWr(file_path_str, output_fd));
  try {
    ORT_ENFORCE(
        tensor_proto.SerializeToFileDescriptor(output_fd),
        "Failed to write tensor to file - tensor: ", tensor_name, ", file: ", ToMBString(file_path_str));
  } catch (...) {
    ORT_IGNORE_RETURN_VALUE(Env::Default().FileClose(output_fd));
    throw;
  }
  ORT_THROW_IF_ERROR(Env::Default().FileClose(output_fd));
}

void DumpCpuTensor(
    const NodeDumpOptions& dump_options,
    const Tensor& tensor, const std::string& tensor_name) {
  switch (dump_options.data_destination) {
    case NodeDumpOptions::DataDestination::StdOut: {
      DispatchOnTensorType(tensor.DataType(), DumpTensorToStdOut, tensor);
      break;
    }
    case NodeDumpOptions::DataDestination::TensorProtoFiles: {
      const Path tensor_file = dump_options.output_dir / Path::Parse(MakeTensorFileName(tensor_name, dump_options));
      DumpTensorToFile(tensor, tensor_name, tensor_file);
      break;
    }
    default:
      ORT_THROW("Unsupported data destination type: ", static_cast<int>(dump_options.data_destination));
  }
}

void DumpTensor(
    const NodeDumpOptions& dump_options,
    const Tensor& tensor, const std::string& tensor_name,
    const SessionState& session_state) {
  // check tensor is on CPU before dumping it
  auto& tensor_location = tensor.Location();
  if (tensor_location.device.Type() == OrtDevice::CPU ||
      tensor_location.mem_type == OrtMemTypeCPUInput ||
      tensor_location.mem_type == OrtMemTypeCPUOutput) {
    DumpCpuTensor(dump_options, tensor, tensor_name);
  } else {
    //std::cout << tensor_location << "\n";

#if defined(USE_CUDA) || defined(USE_ROCM)
    const auto data_type = tensor.DataType();
    // Dumping GPU only when cuda is enabled.
    if (tensor_location.device.Type() == OrtDevice::GPU) {
      const auto& execution_providers = session_state.GetExecutionProviders();
      const auto* cpu_execution_provider = execution_providers.Get(onnxruntime::kCpuExecutionProvider);
      auto cpu_allocator = cpu_execution_provider->GetAllocator(0, OrtMemTypeDefault);
      Tensor cpu_tensor{data_type, tensor.Shape(), cpu_allocator};
      const auto& data_transfer_mgr = session_state.GetDataTransferMgr();
      auto status = data_transfer_mgr.CopyTensor(tensor, cpu_tensor);
      if (status == common::Status::OK()) {
        DumpCpuTensor(dump_options, cpu_tensor, tensor_name);
      } else {
        std::cout << " failed to transfer data to cpu.\n";
      }
    }
#else
    ORT_UNUSED_PARAMETER(session_state);
#endif
  }
}

}  // namespace

const NodeDumpOptions NodeDumpOptionsFromEnvironmentVariables() {
  //static const NodeDumpOptions node_dump_options = []() {
  namespace env_vars = debug_node_inputs_outputs_env_vars;

  auto get_bool_env_var = [](const char* env_var) {
    const auto val = Env::Default().GetEnvironmentVar(env_var);
    if (val.empty()) return false;
    std::istringstream s{val};
    int i;
    ORT_ENFORCE(
        s >> i && s.eof(),
        "Failed to parse environment variable ", env_var, ": ", val);
    return i != 0;
  };

  NodeDumpOptions opts{};

  opts.dump_flags = NodeDumpOptions::DumpFlags::ShapeOnly;
  if (get_bool_env_var(env_vars::kDumpInputData)) {
    opts.dump_flags |= NodeDumpOptions::DumpFlags::InputData;
  }
  if (get_bool_env_var(env_vars::kDumpOutputData)) {
    opts.dump_flags |= NodeDumpOptions::DumpFlags::OutputData;
  }

  opts.filter.name_pattern = Env::Default().GetEnvironmentVar(env_vars::kNameFilter);
  opts.filter.op_type_pattern = Env::Default().GetEnvironmentVar(env_vars::kOpTypeFilter);

<<<<<<< HEAD
  if (get_bool_env_var(env_vars::kDumpDataToFiles)) {
    opts.data_destination = NodeDumpOptions::DataDestination::TensorProtoFiles;
  }

  if (get_bool_env_var(env_vars::kRankToFileName)) {
    char const* tmp = getenv("OMPI_COMM_WORLD_RANK");
    if (tmp == NULL) {
      opts.file_suffix = "_default_rank_0";
    } else {
      std::string s(tmp);
      opts.file_suffix = "_rank_" + s;
=======
    if (get_bool_env_var(env_vars::kAppendRankToFileName)) {
      std::string rank = Env::Default().GetEnvironmentVar("OMPI_COMM_WORLD_RANK");
      if (rank.empty()) {
        opts.file_suffix = "_default_rank_0";
      } else {
        opts.file_suffix = "_rank_" + rank;
      }
    }

    opts.output_dir = Path::Parse(ToPathString(Env::Default().GetEnvironmentVar(env_vars::kOutputDir)));

    // check for confirmation for dumping data to files for all nodes
    if (opts.dump_flags != NodeDumpOptions::DumpFlags::ShapeOnly &&
        opts.data_destination == NodeDumpOptions::DataDestination::TensorProtoFiles &&
        opts.filter.name_pattern.empty() && opts.filter.op_type_pattern.empty()) {
      ORT_ENFORCE(
          get_bool_env_var(env_vars::kDumpingDataToFilesForAllNodesIsOk),
          "The current environment variable configuration will dump node input or output data to files for every node. "
          "This may cause a lot of files to be generated. Set the environment variable ",
          env_vars::kDumpingDataToFilesForAllNodesIsOk, " to confirm this is what you want.");
>>>>>>> 8856c259
    }
  }

  opts.output_dir = Path::Parse(ToPathString(Env::Default().GetEnvironmentVar(env_vars::kOutputDir)));

  // check for confirmation for dumping data to files for all nodes
  if (opts.dump_flags != NodeDumpOptions::DumpFlags::ShapeOnly &&
      opts.data_destination == NodeDumpOptions::DataDestination::TensorProtoFiles &&
      opts.filter.name_pattern.empty() && opts.filter.op_type_pattern.empty()) {
    ORT_ENFORCE(
        get_bool_env_var(env_vars::kDumpingDataToFilesForAllNodesIsOk),
        "The current environment variable configuration will dump node input or output data to files for every node. "
        "This may cause a lot of files to be generated. Set the environment variable ",
        env_vars::kDumpingDataToFilesForAllNodesIsOk, " to confirm this is what you want.");
  }

  return opts;
  // }();

  //return node_dump_options;
}

void DumpNodeInputs(
    const NodeDumpOptions& dump_options,
    const OpKernelContext& context, const Node& node, const SessionState& session_state) {
  if (!FilterNode(dump_options, node)) return;

  //std::cout << "-----------\n";
  //std::cout << node.OpType() << " node: " << node.Name() << "\n";

  const auto& input_defs = node.InputDefs();

  for (auto i = 0, end = context.InputCount(); i < end; ++i) {
    if (input_defs[i]->Exists()) {
      //std::cout << "Input " << i << " Name: " << input_defs[i]->Name();

      const auto* type = context.InputType(i);

      if (type) {
        if (type->IsTensorType()) {
          const auto& tensor = *context.Input<Tensor>(i);
          //const auto& shape = tensor.Shape();

          //std::cout << " Shape: " << shape << "\n";

          if ((dump_options.dump_flags & NodeDumpOptions::DumpFlags::InputData) != 0) {
            DumpTensor(dump_options, tensor, input_defs[i]->Name(), session_state);
          }
        } else {
          std::cout << " is non-tensor type.\n";
        }
      } else {
        // should never happen...
        std::cout << " was missing data type\n";
      }
    } else {
      //std::cout << "Input " << i << " is optional and was not provided.\n";
    }
  }
}

void DumpNodeInputs(
    const OpKernelContext& context, const Node& node, const SessionState& session_state) {
  DumpNodeInputs(NodeDumpOptionsFromEnvironmentVariables(), context, node, session_state);
}

void DumpNodeOutputs(const NodeDumpOptions& dump_options, OpKernelContext& context, const Node& node, const SessionState& session_state) {
  if (!FilterNode(dump_options, node)) return;

  //std::cout << "-----------\n";
  const auto& output_defs = node.OutputDefs();

  for (auto i = 0, end = context.OutputCount(); i < end; ++i) {
    if (output_defs[i]->Exists()) {
      //std::cout << "Output " << i << " Name: " << output_defs[i]->Name();

      const auto* type = context.OutputType(i);
      if (type) {
        if (type->IsTensorType()) {
          const auto& tensor = *context.Output<Tensor>(i);
          //const auto& shape = tensor.Shape();

          //std::cout << " Shape: " << shape << "\n";

          if ((dump_options.dump_flags & NodeDumpOptions::DumpFlags::OutputData) != 0) {
            DumpTensor(dump_options, tensor, output_defs[i]->Name(), session_state);
          }
        } else {
          std::cout << " is non-tensor type.\n";
        }
      } else {
        // should never happen...
        std::cout << "missing data type\n";
      }
    } else {
      //std::cout << "Output " << i << " is optional and was not produced.\n";
    }

    //std::cout << std::endl;
  }
}

void DumpNodeOutputs(
    OpKernelContext& context, const Node& node, const SessionState& session_state) {
  DumpNodeOutputs(NodeDumpOptionsFromEnvironmentVariables(), context, node, session_state);
}

}  // namespace utils
}  // namespace onnxruntime

#endif<|MERGE_RESOLUTION|>--- conflicted
+++ resolved
@@ -97,11 +97,7 @@
     return name;
   };
 
-<<<<<<< HEAD
-  return path_utils::MakePathString(make_valid_name(tensor_name) + dump_options.file_suffix, ".tensorproto");
-=======
   return path_utils::MakePathString(make_valid_name(tensor_name), dump_options.file_suffix, ".tensorproto");
->>>>>>> 8856c259
 }
 
 void DumpTensorToFile(const Tensor& tensor, const std::string& tensor_name, const Path& file_path) {
@@ -203,19 +199,6 @@
   opts.filter.name_pattern = Env::Default().GetEnvironmentVar(env_vars::kNameFilter);
   opts.filter.op_type_pattern = Env::Default().GetEnvironmentVar(env_vars::kOpTypeFilter);
 
-<<<<<<< HEAD
-  if (get_bool_env_var(env_vars::kDumpDataToFiles)) {
-    opts.data_destination = NodeDumpOptions::DataDestination::TensorProtoFiles;
-  }
-
-  if (get_bool_env_var(env_vars::kRankToFileName)) {
-    char const* tmp = getenv("OMPI_COMM_WORLD_RANK");
-    if (tmp == NULL) {
-      opts.file_suffix = "_default_rank_0";
-    } else {
-      std::string s(tmp);
-      opts.file_suffix = "_rank_" + s;
-=======
     if (get_bool_env_var(env_vars::kAppendRankToFileName)) {
       std::string rank = Env::Default().GetEnvironmentVar("OMPI_COMM_WORLD_RANK");
       if (rank.empty()) {
@@ -236,7 +219,6 @@
           "The current environment variable configuration will dump node input or output data to files for every node. "
           "This may cause a lot of files to be generated. Set the environment variable ",
           env_vars::kDumpingDataToFilesForAllNodesIsOk, " to confirm this is what you want.");
->>>>>>> 8856c259
     }
   }
 
